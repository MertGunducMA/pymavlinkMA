/** @file
 *	@brief MAVLink comm protocol.
 *	@see http://pixhawk.ethz.ch/software/mavlink
<<<<<<< HEAD
 *	 Generated on Sunday, October 31 2010, 11:49 UTC
=======
 *	 Generated on Wednesday, November 17 2010, 17:58 UTC
>>>>>>> 4e7ba371
 */
#ifndef COMMON_H
#define COMMON_H

#ifdef __cplusplus
extern "C" {
#endif


#include "../protocol.h"

#define MAVLINK_ENABLED_COMMON

// ENUM DEFINITIONS


// MESSAGE DEFINITIONS

#include "./mavlink_msg_heartbeat.h"
#include "./mavlink_msg_boot.h"
#include "./mavlink_msg_system_time.h"
#include "./mavlink_msg_ping.h"
#include "./mavlink_msg_action.h"
#include "./mavlink_msg_action_ack.h"
#include "./mavlink_msg_set_mode.h"
#include "./mavlink_msg_set_nav_mode.h"
#include "./mavlink_msg_param_request_read.h"
#include "./mavlink_msg_param_request_list.h"
#include "./mavlink_msg_param_value.h"
#include "./mavlink_msg_param_set.h"
#include "./mavlink_msg_raw_imu.h"
#include "./mavlink_msg_raw_pressure.h"
#include "./mavlink_msg_attitude.h"
#include "./mavlink_msg_local_position.h"
#include "./mavlink_msg_gps_raw.h"
#include "./mavlink_msg_gps_status.h"
#include "./mavlink_msg_global_position.h"
#include "./mavlink_msg_sys_status.h"
#include "./mavlink_msg_rc_channels_raw.h"
#include "./mavlink_msg_rc_channels_scaled.h"
#include "./mavlink_msg_waypoint.h"
#include "./mavlink_msg_waypoint_request.h"
#include "./mavlink_msg_waypoint_set_current.h"
#include "./mavlink_msg_waypoint_current.h"
#include "./mavlink_msg_waypoint_request_list.h"
#include "./mavlink_msg_waypoint_count.h"
#include "./mavlink_msg_waypoint_clear_all.h"
#include "./mavlink_msg_waypoint_reached.h"
#include "./mavlink_msg_waypoint_ack.h"
#include "./mavlink_msg_waypoint_set_global_reference.h"
#include "./mavlink_msg_local_position_setpoint_set.h"
#include "./mavlink_msg_local_position_setpoint.h"
#include "./mavlink_msg_attitude_controller_output.h"
#include "./mavlink_msg_position_controller_output.h"
#include "./mavlink_msg_position_target.h"
#include "./mavlink_msg_state_correction.h"
#include "./mavlink_msg_set_altitude.h"
#include "./mavlink_msg_request_data_stream.h"
#include "./mavlink_msg_request_dynamic_gyro_calibration.h"
#include "./mavlink_msg_request_static_calibration.h"
#include "./mavlink_msg_manual_control.h"
#include "./mavlink_msg_statustext.h"
#include "./mavlink_msg_debug.h"
#ifdef __cplusplus
}
#endif
#endif<|MERGE_RESOLUTION|>--- conflicted
+++ resolved
@@ -1,11 +1,7 @@
 /** @file
  *	@brief MAVLink comm protocol.
  *	@see http://pixhawk.ethz.ch/software/mavlink
-<<<<<<< HEAD
- *	 Generated on Sunday, October 31 2010, 11:49 UTC
-=======
  *	 Generated on Wednesday, November 17 2010, 17:58 UTC
->>>>>>> 4e7ba371
  */
 #ifndef COMMON_H
 #define COMMON_H
