--- conflicted
+++ resolved
@@ -1,11 +1,7 @@
 /** @file
  *	@brief MAVLink comm protocol.
  *	@see http://pixhawk.ethz.ch/software/mavlink
-<<<<<<< HEAD
- *	 Generated on Wednesday, December 1 2010, 12:47 UTC
-=======
  *	 Generated on Saturday, January 1 2011, 13:03 UTC
->>>>>>> 0a834dd1
  */
 #ifndef COMMON_H
 #define COMMON_H
